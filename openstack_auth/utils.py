# Licensed under the Apache License, Version 2.0 (the "License");
# you may not use this file except in compliance with the License.
# You may obtain a copy of the License at
#
#    http://www.apache.org/licenses/LICENSE-2.0
#
# Unless required by applicable law or agreed to in writing, software
# distributed under the License is distributed on an "AS IS" BASIS,
# WITHOUT WARRANTIES OR CONDITIONS OF ANY KIND, either express or
# implied.
# See the License for the specific language governing permissions and
# limitations under the License.

import datetime
import functools
import logging
import sys

import django
from django.conf import settings
from django.contrib import auth
from django.contrib.auth import middleware
from django.contrib.auth import models
from django.utils import decorators
from django.utils import timezone
from keystoneclient.auth.identity import v2 as v2_auth
from keystoneclient.auth.identity import v3 as v3_auth
from keystoneclient.auth import token_endpoint
from keystoneclient import session
from keystoneclient.v2_0 import client as client_v2
from keystoneclient.v3 import client as client_v3
import six
from six.moves.urllib import parse as urlparse


LOG = logging.getLogger(__name__)

_PROJECT_CACHE = {}

_TOKEN_TIMEOUT_MARGIN = getattr(settings, 'TOKEN_TIMEOUT_MARGIN', 0)

"""
We need the request object to get the user, so we'll slightly modify the
existing django.contrib.auth.get_user method. To do so we update the
auth middleware to point to our overridden method.

Calling the "patch_middleware_get_user" method somewhere like our urls.py
file takes care of hooking it in appropriately.
"""


def middleware_get_user(request):
    if not hasattr(request, '_cached_user'):
        request._cached_user = get_user(request)
    return request._cached_user


def get_user(request):
    try:
        user_id = request.session[auth.SESSION_KEY]
        backend_path = request.session[auth.BACKEND_SESSION_KEY]
        backend = auth.load_backend(backend_path)
        backend.request = request
        user = backend.get_user(user_id) or models.AnonymousUser()
    except KeyError:
        user = models.AnonymousUser()
    return user


def patch_middleware_get_user():
    middleware.get_user = middleware_get_user
    auth.get_user = get_user


""" End Monkey-Patching. """


def is_token_valid(token, margin=None):
    """Timezone-aware checking of the auth token's expiration timestamp.

    Returns ``True`` if the token has not yet expired, otherwise ``False``.

    .. param:: token

       The openstack_auth.user.Token instance to check

    .. param:: margin

       A time margin in seconds to subtract from the real token's validity.
       An example usage is that the token can be valid once the middleware
       passed, and invalid (timed-out) during a view rendering and this
       generates authorization errors during the view rendering.
       A default margin can be set by the TOKEN_TIMEOUT_MARGIN in the
       django settings.
    """
    expiration = token.expires
    # In case we get an unparseable expiration timestamp, return False
    # so you can't have a "forever" token just by breaking the expires param.
    if expiration is None:
        return False
    if margin is None:
        margin = getattr(settings, 'TOKEN_TIMEOUT_MARGIN', 0)
    expiration = expiration - datetime.timedelta(seconds=margin)
    if settings.USE_TZ and timezone.is_naive(expiration):
        # Presumes that the Keystone is using UTC.
        expiration = timezone.make_aware(expiration, timezone.utc)
    return expiration > timezone.now()


# From django.contrib.auth.views
# Added in Django 1.4.3, 1.5b2
# Vendored here for compatibility with old Django versions.
def is_safe_url(url, host=None):
    """Return ``True`` if the url is a safe redirection.

    The safe redirection means that it doesn't point to a different host.
    Always returns ``False`` on an empty url.
    """
    if not url:
        return False
    netloc = urlparse.urlparse(url)[1]
    return not netloc or netloc == host


def memoize_by_keyword_arg(cache, kw_keys):
    """Memoize a function using the list of keyword argument name as its key.

    Wrap a function so that results for any keyword argument tuple are stored
    in 'cache'. Note that the keyword args to the function must be usable as
    dictionary keys.

    :param cache: Dictionary object to store the results.
    :param kw_keys: List of keyword arguments names. The values are used
                    for generating the key in the cache.
    """
    def _decorator(func):
        @functools.wraps(func, assigned=decorators.available_attrs(func))
        def wrapper(*args, **kwargs):
            mem_args = [kwargs[key] for key in kw_keys if key in kwargs]
            mem_args = '__'.join(str(mem_arg) for mem_arg in mem_args)
            if not mem_args:
                return func(*args, **kwargs)
            if mem_args in cache:
                return cache[mem_args]
            result = func(*args, **kwargs)
            cache[mem_args] = result
            return result
        return wrapper
    return _decorator


def remove_project_cache(token):
    _PROJECT_CACHE.pop(token, None)


# Helper for figuring out keystone version
# Implementation will change when API version discovery is available
def get_keystone_version():
    return getattr(settings, 'OPENSTACK_API_VERSIONS', {}).get('identity', 2.0)


def get_session():
    insecure = getattr(settings, 'OPENSTACK_SSL_NO_VERIFY', False)
    verify = getattr(settings, 'OPENSTACK_SSL_CACERT', True)

    if insecure:
        verify = False

    return session.Session(verify=verify)


def get_keystone_client():
    if get_keystone_version() < 3:
        return client_v2
    else:
        return client_v3


def is_websso_enabled():
    """Websso is supported in Keystone version 3."""
    websso_enabled = getattr(settings, 'WEBSSO_ENABLED', False)
    keystonev3_plus = (get_keystone_version() >= 3)
    return websso_enabled and keystonev3_plus


def has_in_url_path(url, sub):
    """Test if the `sub` string is in the `url` path."""
    scheme, netloc, path, query, fragment = urlparse.urlsplit(url)
    return sub in path


def url_path_replace(url, old, new, count=None):
    """Return a copy of url with replaced path.

    Return a copy of url with all occurrences of old replaced by new in the url
    path.  If the optional argument count is given, only the first count
    occurrences are replaced.
    """
    args = []
    scheme, netloc, path, query, fragment = urlparse.urlsplit(url)
    if count is not None:
        args.append(count)
    return urlparse.urlunsplit((
        scheme, netloc, path.replace(old, new, *args), query, fragment))


def fix_auth_url_version(auth_url):
    """Fix up the auth url if an invalid version prefix was given.

    People still give a v2 auth_url even when they specify that they want v3
    authentication. Fix the URL to say v3. This should be smarter and take the
    base, unversioned URL and discovery.
    """
    if get_keystone_version() >= 3:
        if has_in_url_path(auth_url, "/v2.0"):
            LOG.warning("The settings.py file points to a v2.0 keystone "
                        "endpoint, but v3 is specified as the API version "
                        "to use. Using v3 endpoint for authentication.")
            auth_url = url_path_replace(auth_url, "/v2.0", "/v3", 1)

    return auth_url


def get_token_auth_plugin(auth_url, token, project_id=None, domain_name=None):
    if get_keystone_version() >= 3:
        if domain_name:
            return v3_auth.Token(auth_url=auth_url,
                                 token=token,
                                 domain_name=domain_name,
                                 reauthenticate=False)
<<<<<<< HEAD
        elif project_id:
=======
        else:
>>>>>>> 9ba2ce39
            return v3_auth.Token(auth_url=auth_url,
                                 token=token,
                                 project_id=project_id,
                                 reauthenticate=False)
<<<<<<< HEAD
        else:
            return None
=======
>>>>>>> 9ba2ce39
    else:
        return v2_auth.Token(auth_url=auth_url,
                             token=token,
                             tenant_id=project_id,
                             reauthenticate=False)


@memoize_by_keyword_arg(_PROJECT_CACHE, ('token', ))
def get_project_list(*args, **kwargs):
    is_federated = kwargs.get('is_federated', False)
    sess = kwargs.get('session') or get_session()
    auth_url = fix_auth_url_version(kwargs['auth_url'])
    auth = token_endpoint.Token(auth_url, kwargs['token'])
    client = get_keystone_client().Client(session=sess, auth=auth)

    if get_keystone_version() < 3:
        projects = client.tenants.list()
    elif is_federated:
        projects = client.federation.projects.list()
    else:
        projects = client.projects.list(user=kwargs.get('user_id'))

    projects.sort(key=lambda project: project.name.lower())
    return projects


def default_services_region(service_catalog, request=None):
    """Returns the first endpoint region for first non-identity service.

    Extracted from the service catalog.
    """
    if service_catalog:
        available_regions = [get_endpoint_region(endpoint) for service
                             in service_catalog for endpoint
                             in service.get('endpoints', [])
                             if (service.get('type') is not None
                                 and service.get('type') != 'identity')]
        if not available_regions:
            # this is very likely an incomplete keystone setup
            LOG.warning('No regions could be found excluding identity.')
            available_regions = [get_endpoint_region(endpoint) for service
                                 in service_catalog for endpoint
                                 in service.get('endpoints', [])]

            if not available_regions:
                # if there are no region setup for any service endpoint,
                # this is a critical problem and it's not clear how this occurs
                LOG.error('No regions can be found in the service catalog.')
                return None

        selected_region = None
        if request:
            selected_region = request.COOKIES.get('services_region',
                                                  available_regions[0])
        if selected_region not in available_regions:
            selected_region = available_regions[0]
        return selected_region
    return None


def set_response_cookie(response, cookie_name, cookie_value):
    """Common function for setting the cookie in the response.

    Provides a common policy of setting cookies for last used project
    and region, can be reused in other locations.

    This method will set the cookie to expire in 365 days.
    """
    now = timezone.now()
    expire_date = now + datetime.timedelta(days=365)
    response.set_cookie(cookie_name, cookie_value, expires=expire_date)


<<<<<<< HEAD
def using_cookie_backed_sessions():
    engine = getattr(settings, 'SESSION_ENGINE', '')
    return "signed_cookies" in engine


=======
>>>>>>> 9ba2ce39
def get_endpoint_region(endpoint):
    """Common function for getting the region from endpoint.

    In Keystone V3, region has been deprecated in favor of
    region_id.

    This method provides a way to get region that works for both
    Keystone V2 and V3.
    """
    return endpoint.get('region_id') or endpoint.get('region')


<<<<<<< HEAD
=======
def using_cookie_backed_sessions():
    engine = getattr(settings, 'SESSION_ENGINE', '')
    return "signed_cookies" in engine


>>>>>>> 9ba2ce39
if django.VERSION < (1, 7):
    try:
        from importlib import import_module
    except ImportError:
        # NOTE(jamielennox): importlib was introduced in python 2.7. This is
        # copied from the backported importlib library. See:
        # http://svn.python.org/projects/python/trunk/Lib/importlib/__init__.py

        def _resolve_name(name, package, level):
            """Return the absolute name of the module to be imported."""
            if not hasattr(package, 'rindex'):
                raise ValueError("'package' not set to a string")
            dot = len(package)
            for x in xrange(level, 1, -1):
                try:
                    dot = package.rindex('.', 0, dot)
                except ValueError:
                    raise ValueError("attempted relative import beyond "
                                     "top-level package")
            return "%s.%s" % (package[:dot], name)

        def import_module(name, package=None):
            """Import a module.

            The 'package' argument is required when performing a relative
            import. It specifies the package to use as the anchor point from
            which to resolve the relative import to an absolute import.
            """
            if name.startswith('.'):
                if not package:
                    raise TypeError("relative imports require the "
                                    "'package' argument")
                level = 0
                for character in name:
                    if character != '.':
                        break
                    level += 1
                name = _resolve_name(name[level:], package, level)
            __import__(name)
            return sys.modules[name]

    # NOTE(jamielennox): copied verbatim from django 1.7
    def import_string(dotted_path):
        try:
            module_path, class_name = dotted_path.rsplit('.', 1)
        except ValueError:
            msg = "%s doesn't look like a module path" % dotted_path
            six.reraise(ImportError, ImportError(msg), sys.exc_info()[2])

        module = import_module(module_path)

        try:
            return getattr(module, class_name)
        except AttributeError:
            msg = 'Module "%s" does not define a "%s" attribute/class' % (
                dotted_path, class_name)
            six.reraise(ImportError, ImportError(msg), sys.exc_info()[2])

else:
    from django.utils.module_loading import import_string  # noqa<|MERGE_RESOLUTION|>--- conflicted
+++ resolved
@@ -228,20 +228,13 @@
                                  token=token,
                                  domain_name=domain_name,
                                  reauthenticate=False)
-<<<<<<< HEAD
         elif project_id:
-=======
-        else:
->>>>>>> 9ba2ce39
             return v3_auth.Token(auth_url=auth_url,
                                  token=token,
                                  project_id=project_id,
                                  reauthenticate=False)
-<<<<<<< HEAD
         else:
             return None
-=======
->>>>>>> 9ba2ce39
     else:
         return v2_auth.Token(auth_url=auth_url,
                              token=token,
@@ -315,34 +308,24 @@
     response.set_cookie(cookie_name, cookie_value, expires=expire_date)
 
 
-<<<<<<< HEAD
+def get_endpoint_region(endpoint):
+    """Common function for getting the region from endpoint.
+
+    In Keystone V3, region has been deprecated in favor of
+    region_id.
+
+    This method provides a way to get region that works for both
+    Keystone V2 and V3.
+    """
+    return endpoint.get('region_id') or endpoint.get('region')
+
+
 def using_cookie_backed_sessions():
     engine = getattr(settings, 'SESSION_ENGINE', '')
     return "signed_cookies" in engine
 
 
-=======
->>>>>>> 9ba2ce39
-def get_endpoint_region(endpoint):
-    """Common function for getting the region from endpoint.
-
-    In Keystone V3, region has been deprecated in favor of
-    region_id.
-
-    This method provides a way to get region that works for both
-    Keystone V2 and V3.
-    """
-    return endpoint.get('region_id') or endpoint.get('region')
-
-
-<<<<<<< HEAD
-=======
-def using_cookie_backed_sessions():
-    engine = getattr(settings, 'SESSION_ENGINE', '')
-    return "signed_cookies" in engine
-
-
->>>>>>> 9ba2ce39
+
 if django.VERSION < (1, 7):
     try:
         from importlib import import_module
